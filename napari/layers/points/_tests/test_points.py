--- conflicted
+++ resolved
@@ -83,13 +83,9 @@
     np.testing.assert_equal(pts.properties, props)
 
 
-<<<<<<< HEAD
 def test_empty_layer_with_face_colormap():
-    """ Test creating an empty layer where the face color is a colormap
-=======
-def test_empty_layer_with_face_colorap():
     """Test creating an empty layer where the face color is a colormap
->>>>>>> 2d570b94
+
     See: https://github.com/napari/napari/pull/1069
     """
     default_properties = {'point_type': np.array([1.5], dtype=float)}
@@ -106,10 +102,9 @@
     assert np.all(layer._face_color.current_color == face_color)
 
 
-<<<<<<< HEAD
 @pytest.mark.parametrize('attribute', ['face', 'edge'])
 def test_empty_layer_with_colormap(attribute):
-    """ Test creating an empty layer where the face/edge color is a colormap
+    """Test creating an empty layer where the face/edge color is a colormap
     See: https://github.com/napari/napari/pull/1069
     """
     default_properties = {'point_type': np.array([1.5], dtype=np.float)}
@@ -121,18 +116,6 @@
     layer = Points(**points_kwargs)
     color_mode = getattr(layer, f'{attribute}_color_mode')
     assert color_mode == 'colormap'
-=======
-def test_empty_layer_with_edge_colormap():
-    """Test creating an empty layer where the face color is a colormap
-    See: https://github.com/napari/napari/pull/1069
-    """
-    default_properties = {'point_type': np.array([1.5], dtype=float)}
-    layer = Points(
-        properties=default_properties,
-        edge_color='point_type',
-        edge_colormap='gray',
-    )
->>>>>>> 2d570b94
 
     # verify the current_{face. edge}_color is correct
     expected_curr_color = np.array([1, 1, 1, 1])
