from typing import Union, Dict, Tuple
from xml.etree.ElementTree import Element
from copy import copy, deepcopy
from itertools import cycle
import warnings

import numpy as np
from vispy.color import get_colormap
from vispy.color.colormap import Colormap

from ..base import Layer
from ...utils.event import Event
from ...utils.status_messages import format_float
from ...utils.colormaps.standardize_color import (
    transform_color,
    hex_to_name,
    get_color_namelist,
    rgb_to_hex,
)
from ..utils.color_transformations import (
    transform_color_with_defaults,
    transform_color_cycle,
    normalize_and_broadcast_colors,
    ColorType,
)
from ._points_constants import Symbol, SYMBOL_ALIAS, Mode, ColorMode
from ._points_mouse_bindings import add, select, highlight
from ._points_utils import (
    create_box,
    points_to_squares,
    dataframe_to_properties,
    guess_continuous,
    map_property,
)


DEFAULT_COLOR_CYCLE = cycle(np.array([[1, 0, 1, 1], [0, 1, 0, 1]]))


class Points(Layer):
    """Points layer.

    Parameters
    ----------
    data : array (N, D)
        Coordinates for N points in D dimensions.
    properties : dict {str: array (N,)}, DataFrame
        Properties for each point. Each property should be an array of length N,
        where N is the number of points.
    symbol : str
        Symbol to be used for the point markers. Must be one of the
        following: arrow, clobber, cross, diamond, disc, hbar, ring,
        square, star, tailed_arrow, triangle_down, triangle_up, vbar, x.
    size : float, array
        Size of the point marker. If given as a scalar, all points are made
        the same size. If given as an array, size must be the same
        broadcastable to the same shape as the data.
    edge_width : float
        Width of the symbol edge in pixels.
    edge_color : str, array-like
        Color of the point marker border. Numeric color values should be RGB(A).
    edge_color_cycle : np.ndarray, list, cycle
        Cycle of colors (provided as RGBA) to map to edge_color if a
        categorical attribute is used to set face_color.
    edge_colormap : str, vispy.color.colormap.Colormap
        Colormap to set edge_color if a continuous attribute is used to set face_color.
        See vispy docs for details: http://vispy.org/color.html#vispy.color.Colormap
    edge_contrast_limits : None, (float, float)
        clims for mapping the property to a color map. These are the min and max value
        of the specified property that are mapped to 0 and 1, respectively.
        The default value is None. If set the none, the clims will be set to
        (property.min(), property.max())
    face_color : str, array-like
        Color of the point marker body. Numeric color values should be RGB(A).
    face_color_cycle : np.ndarray, list, cycle
        Cycle of colors (provided as RGBA) to map to face_color if a
        categorical attribute is used to set face_color.
    face_colormap : str, vispy.color.colormap.Colormap
        Colormap to set face_color if a continuous attribute is used to set face_color.
        See vispy docs for details: http://vispy.org/color.html#vispy.color.Colormap
    face_contrast_limits : None, (float, float)
        clims for mapping the property to a color map. These are the min and max value
        of the specified property that are mapped to 0 and 1, respectively.
        The default value is None. If set the none, the clims will be set to
        (property.min(), property.max())
    n_dimensional : bool
        If True, renders points not just in central plane but also in all
        n-dimensions according to specified point marker size.
    name : str
        Name of the layer.
    metadata : dict
        Layer metadata.
    scale : tuple of float
        Scale factors for the layer.
    translate : tuple of float
        Translation values for the layer.
    opacity : float
        Opacity of the layer visual, between 0.0 and 1.0.
    blending : str
        One of a list of preset blending modes that determines how RGB and
        alpha values of the layer visual get mixed. Allowed values are
        {'opaque', 'translucent', and 'additive'}.
    visible : bool
        Whether the layer visual is currently being displayed.

    Attributes
    ----------
    data : array (N, D)
        Coordinates for N points in D dimensions.
    properties : dict {str: array (N,)}
        Annotations for each point. Each property should be an array of length N,
        where N is the number of points.
    symbol : str
        Symbol used for all point markers.
    size : array (N, D)
        Array of sizes for each point in each dimension. Must have the same
        shape as the layer `data`.
    edge_width : float
        Width of the marker edges in pixels for all points
    edge_color : Nx4 numpy array
        Array of edge color RGBA values, one for each point.
    edge_color_cycle : np.ndarray, list, cycle
        Cycle of colors (provided as RGBA) to map to edge_color if a
        categorical attribute is used to set face_color.
    edge_colormap : str, vispy.color.colormap.Colormap
        Colormap to set edge_color if a continuous attribute is used to set face_color.
        See vispy docs for details: http://vispy.org/color.html#vispy.color.Colormap
    edge_contrast_limits : None, (float, float)
        clims for mapping the property to a color map. These are the min and max value
        of the specified property that are mapped to 0 and 1, respectively.
        The default value is None. If set the none, the clims will be set to
        (property.min(), property.max())
    face_color : Nx4 numpy array
        Array of face color RGBA values, one for each point.
    face_color_cycle : np.ndarray, list, cycle
        Cycle of colors (provided as RGBA) to map to face_color if a
        categorical attribute is used to set face_color.
    face_colormap : str, vispy.color.colormap.Colormap
        Colormap to set face_color if a continuous attribute is used to set face_color.
        See vispy docs for details: http://vispy.org/color.html#vispy.color.Colormap
    face_contrast_limits : None, (float, float)
        clims for mapping the property to a color map. These are the min and max value
        of the specified property that are mapped to 0 and 1, respectively.
        The default value is None. If set the none, the clims will be set to
        (property.min(), property.max())
    current_size : float
        Size of the marker for the next point to be added or the currently
        selected point.
    current_edge_color : str
        Size of the marker edge for the next point to be added or the currently
        selected point.
    current_face_color : str
        Size of the marker edge for the next point to be added or the currently
        selected point.
    n_dimensional : bool
        If True, renders points not just in central plane but also in all
        n-dimensions according to specified point marker size.
    selected_data : list
        Integer indices of any selected points.
    mode : str
        Interactive mode. The normal, default mode is PAN_ZOOM, which
        allows for normal interactivity with the canvas.

        In ADD mode clicks of the cursor add points at the clicked location.

        In SELECT mode the cursor can select points by clicking on them or
        by dragging a box around them. Once selected points can be moved,
        have their properties edited, or be deleted.
    face_color_mode : str
        Face color setting mode.

        DIRECT (default mode) allows each point to be set arbitrarily

        CYCLE allows the color to be set via a color cycle over an attribute

        COLORMAP allows color to be set via a color map over an attribute
    edge_color_mode : str
        Edge color setting mode.

        DIRECT (default mode) allows each point to be set arbitrarily

        CYCLE allows the color to be set via a color cycle over an attribute

        COLORMAP allows color to be set via a color map over an attribute

    Extended Summary
    ----------
<<<<<<< HEAD
    _property_choices : dict {str: array (N,)}
        Possible values for the properties in Points.properties
    _data_view : array (M, 2)
=======
    _view_data : array (M, 2)
>>>>>>> 871825e9
        2D coordinates of points in the currently viewed slice.
    _view_size : array (M, )
        Size of the point markers in the currently viewed slice.
    _indices_view : array (M, )
        Integer indices of the points in the currently viewed slice.
    _selected_view :
        Integer indices of selected points in the currently viewed slice within
        the `_view_data` array.
    _selected_box : array (4, 2) or None
        Four corners of any box either around currently selected points or
        being created during a drag action. Starting in the top left and
        going clockwise.
    _drag_start : list or None
        Coordinates of first cursor click during a drag action. Gets reset to
        None after dragging is done.
    """

    # The max number of points that will ever be used to render the thumbnail
    # If more points are present then they are randomly subsampled
    _max_points_thumbnail = 1024

    def __init__(
        self,
        data=None,
        *,
        properties=None,
        symbol='o',
        size=10,
        edge_width=1,
        edge_color='black',
        edge_color_cycle=None,
        edge_colormap='viridis',
        edge_contrast_limits=None,
        face_color='white',
        face_color_cycle=None,
        face_colormap='viridis',
        face_contrast_limits=None,
        n_dimensional=False,
        name=None,
        metadata=None,
        scale=None,
        translate=None,
        opacity=1,
        blending='translucent',
        visible=True,
    ):
        if data is None:
            data = np.empty((0, 2))
        else:
            data = np.atleast_2d(data)
        ndim = data.shape[1]
        super().__init__(
            data,
            ndim,
            name=name,
            metadata=metadata,
            scale=scale,
            translate=translate,
            opacity=opacity,
            blending=blending,
            visible=visible,
        )

        self.events.add(
            mode=Event,
            size=Event,
            edge_width=Event,
            face_color=Event,
            current_face_color=Event,
            edge_color=Event,
            current_edge_color=Event,
            current_properties=Event,
            symbol=Event,
            n_dimensional=Event,
            highlight=Event,
        )
        # update highlights when the layer is selected/deselected
        self.events.select.connect(self._set_highlight)
        self.events.deselect.connect(self._set_highlight)

        self._colors = get_color_namelist()

        # Save the point coordinates
        self._data = np.asarray(data)
        self.dims.clip = False

        # Save the properties
        if properties is None:
            self._properties = {}
        elif len(data) > 0:
            properties = dataframe_to_properties(properties)
            self._properties = self._validate_properties(properties)
            self._property_choices = {
                k: np.unique(v) for k, v in properties.items()
            }
        elif len(data) == 0:
            self._property_choices = properties
            empty_properties = {k: np.empty(0) for k in properties}
            self._properties = empty_properties

        # Save the point style params
        self.symbol = symbol
        self._n_dimensional = n_dimensional
        self.edge_width = edge_width

        # The following point properties are for the new points that will
        # be added. For any given property, if a list is passed to the
        # constructor so each point gets its own value then the default
        # value is used when adding new points
        if np.isscalar(size):
            self._current_size = np.asarray(size)
        else:
            self._current_size = 10

        # Indices of selected points
        self._selected_data = []
        self._selected_data_stored = []
        self._selected_data_history = []
        # Indices of selected points within the currently viewed slice
        self._selected_view = []
        # Index of hovered point
        self._value = None
        self._value_stored = None
        self._mode = Mode.PAN_ZOOM
        self._mode_history = self._mode
        self._status = self.mode
        self._highlight_index = []
        self._highlight_box = None

        self._drag_start = None

        # initialize view data
        self._indices_view = []
        self._view_size_scale = []

        self._drag_box = None
        self._drag_box_stored = None
        self._is_selecting = False
        self._clipboard = {}

        with self.block_update_properties():
            self.edge_color_property = ''
            self.edge_color = edge_color
            if edge_color_cycle is None:
                edge_color_cycle = DEFAULT_COLOR_CYCLE
            self.edge_color_cycle = edge_color_cycle
            self.edge_color_cycle_map = {}
            self.edge_colormap = edge_colormap
            self._edge_contrast_limits = edge_contrast_limits

            self._face_color_property = ''
            self.face_color = face_color
            if face_color_cycle is None:
                face_color_cycle = DEFAULT_COLOR_CYCLE
            self.face_color_cycle = face_color_cycle
            self.face_color_cycle_map = {}
            self.face_colormap = face_colormap
            self._face_contrast_limits = face_contrast_limits

        self.refresh_colors()

        self.size = size
        # set the current_* properties
        if len(data) > 0:
            self._current_edge_color = self.edge_color[-1]
            self._current_face_color = self.face_color[-1]
            self.current_properties = {
                k: np.asarray([v[-1]]) for k, v in self.properties.items()
            }
        elif len(data) == 0 and self.properties:
            self.current_properties = {
                k: np.asarray([v[0]])
                for k, v in self._property_choices.items()
            }
            if self._edge_color_mode == ColorMode.DIRECT:
                self._current_edge_color = transform_color_with_defaults(
                    num_entries=1,
                    colors=edge_color,
                    elem_name="edge_color",
                    default="white",
                )
            else:
                self._current_edge_color = np.array([0, 0, 0, 1])
            if self._face_color_mode == ColorMode.DIRECT:
                self._current_face_color = transform_color_with_defaults(
                    num_entries=1,
                    colors=face_color,
                    elem_name="face_color",
                    default="white",
                )
            else:
                self._current_face_color = np.array([1, 1, 1, 1])
        else:
            self._current_edge_color = self.edge_color[-1]
            self._current_face_color = self.face_color[-1]
            self.current_properties = {}

        # Trigger generation of view slice and thumbnail
        self._update_dims()

    @property
    def data(self) -> np.ndarray:
        """(N, D) array: coordinates for N points in D dimensions."""
        return self._data

    @data.setter
    def data(self, data: np.ndarray):
        cur_npoints = len(self._data)
        self._data = data

        # Adjust the size array when the number of points has changed
        if len(data) < cur_npoints:
            # If there are now fewer points, remove the size and colors of the
            # extra ones
            with self.events.set_data.blocker():
                self._edge_color = self.edge_color[: len(data)]
                self._face_color = self.face_color[: len(data)]
                self._size = self._size[: len(data)]

                for k in self.properties:
                    self.properties[k] = self.properties[k][: len(data)]

        elif len(data) > cur_npoints:
            # If there are now more points, add the size and colors of the
            # new ones
            with self.events.set_data.blocker():
                adding = len(data) - cur_npoints
                if len(self._size) > 0:
                    new_size = copy(self._size[-1])
                    for i in self.dims.displayed:
                        new_size[i] = self.current_size
                else:
                    # Add the default size, with a value for each dimension
                    new_size = np.repeat(
                        self.current_size, self._size.shape[1]
                    )
                size = np.repeat([new_size], adding, axis=0)

                for k in self.properties:
                    new_property = np.repeat(
                        self.current_properties[k], adding, axis=0
                    )
                    self.properties[k] = np.concatenate(
                        (self.properties[k], new_property), axis=0
                    )

                # add new edge colors
                if self._edge_color_mode == ColorMode.DIRECT:
                    new_edge_colors = np.tile(
                        self._current_edge_color, (adding, 1)
                    )
                elif self._edge_color_mode == ColorMode.CYCLE:
                    edge_color_property = self.current_properties[
                        self._edge_color_property
                    ][0]

                    # check if the new edge color property is in the cycle map
                    # and add it if it is not
                    edge_color_cycle_keys = [*self.edge_color_cycle_map]
                    if edge_color_property not in edge_color_cycle_keys:
                        self.edge_color_cycle_map[edge_color_property] = next(
                            self.edge_color_cycle
                        )

                    new_edge_colors = np.tile(
                        self.edge_color_cycle_map[edge_color_property],
                        (adding, 1),
                    )
                elif self._edge_color_mode == ColorMode.COLORMAP:
                    edge_color_property_value = self.current_properties[
                        self._edge_color_property
                    ][0]

                    ec, _ = map_property(
                        prop=edge_color_property_value,
                        colormap=self.edge_colormap[1],
                        contrast_limits=self._edge_contrast_limits,
                    )
                    new_edge_colors = np.tile(ec, (adding, 1))
                self._edge_color = np.vstack(
                    (self.edge_color, new_edge_colors)
                )

                # add new face colors
                if self._face_color_mode == ColorMode.DIRECT:
                    new_face_colors = np.tile(
                        self._current_face_color, (adding, 1)
                    )
                elif self._face_color_mode == ColorMode.CYCLE:
                    face_color_property = self.current_properties[
                        self._face_color_property
                    ][0]

                    # check if the new edge color property is in the cycle map
                    # and add it if it is not
                    face_color_cycle_keys = [*self.face_color_cycle_map]
                    if face_color_property not in face_color_cycle_keys:
                        self.face_color_cycle_map[face_color_property] = next(
                            self.face_color_cycle
                        )

                    new_face_colors = np.tile(
                        self.face_color_cycle_map[face_color_property],
                        (adding, 1),
                    )
                elif self._face_color_mode == ColorMode.COLORMAP:
                    face_color_property_value = self.current_properties[
                        self._face_color_property
                    ][0]

                    fc, _ = map_property(
                        prop=face_color_property_value,
                        colormap=self.face_colormap[1],
                        contrast_limits=self._face_contrast_limits,
                    )
                    new_face_colors = np.tile(fc, (adding, 1))
                self._face_color = np.vstack(
                    (self.face_color, new_face_colors)
                )

                self.size = np.concatenate((self._size, size), axis=0)
                self.selected_data = set(np.arange(cur_npoints, len(data)))

        self._update_dims()
        self.events.data()

    @property
    def properties(self):
        """dict {str: np.ndarray (N,)}, DataFrame: Annotations for each point"""
        return self._properties

    @properties.setter
    def properties(self, properties: Dict[str, np.ndarray]):
        if not isinstance(properties, dict):
            properties = dataframe_to_properties(properties)
        self._properties = self._validate_properties(properties)
        if self._face_color_property and (
            self._face_color_property not in self._properties
        ):
            self._face_color_property = ''
            warnings.warn('property used for face_color dropped')

        if self._edge_color_property and (
            self._edge_color_property not in self._properties
        ):
            self._edge_color_property = ''
            warnings.warn('property used for edge_color dropped')

    @property
    def current_properties(self):
        """dict{str: np.ndarray(N,)}: properties for the next added point."""
        return self._current_properties

    @current_properties.setter
    def current_properties(self, current_properties):
        self._current_properties = current_properties

        if (
            self._update_properties
            and len(self.selected_data) > 0
            and self._mode != Mode.ADD
        ):
            props = self.properties
            for k in props:
                props[k][self.selected_data] = current_properties[k]
            self.properties = props

            self.refresh_colors()
        self.events.current_properties()

    def _validate_properties(self, properties: Dict[str, np.ndarray]):
        """Validates the type and size of the properties"""
        for v in properties.values():
            if len(v) != len(self.data):
                raise ValueError(
                    'the number of properties must equal the number of points'
                )

        return properties

    def _get_ndim(self):
        """Determine number of dimensions of the layer."""
        return self.data.shape[1]

    def _get_extent(self):
        """Determine ranges for slicing given by (min, max, step)."""
        if len(self.data) == 0:
            maxs = np.ones(self.data.shape[1], dtype=int)
            mins = np.zeros(self.data.shape[1], dtype=int)
        else:
            maxs = np.max(self.data, axis=0)
            mins = np.min(self.data, axis=0)

        return [(min, max, 1) for min, max in zip(mins, maxs)]

    @property
    def n_dimensional(self) -> bool:
        """bool: renders points as n-dimensionsal."""
        return self._n_dimensional

    @n_dimensional.setter
    def n_dimensional(self, n_dimensional: bool) -> None:
        self._n_dimensional = n_dimensional
        self.events.n_dimensional()
        self.refresh()

    @property
    def symbol(self) -> str:
        """str: symbol used for all point markers."""
        return str(self._symbol)

    @symbol.setter
    def symbol(self, symbol: Union[str, Symbol]) -> None:

        if isinstance(symbol, str):
            # Convert the alias string to the deduplicated string
            if symbol in SYMBOL_ALIAS:
                symbol = SYMBOL_ALIAS[symbol]
            else:
                symbol = Symbol(symbol)
        self._symbol = symbol
        self.events.symbol()
        self.events.highlight()

    @property
    def size(self) -> Union[int, float, np.ndarray, list]:
        """(N, D) array: size of all N points in D dimensions."""
        return self._size

    @size.setter
    def size(self, size: Union[int, float, np.ndarray, list]) -> None:
        try:
            self._size = np.broadcast_to(size, self.data.shape).copy()
        except Exception:
            try:
                self._size = np.broadcast_to(
                    size, self.data.shape[::-1]
                ).T.copy()
            except Exception:
                raise ValueError("Size is not compatible for broadcasting")
        self.refresh()

    @property
    def current_size(self) -> Union[int, float]:
        """float: size of marker for the next added point."""
        return self._current_size

    @current_size.setter
    def current_size(self, size: Union[None, float]) -> None:
        self._current_size = size
        if (
            self._update_properties
            and len(self.selected_data) > 0
            and self._mode != Mode.ADD
        ):
            for i in self.selected_data:
                self.size[i, :] = (self.size[i, :] > 0) * size
            self.refresh()
            self.events.size()
        self.status = format_float(self.current_size)

    @property
    def edge_width(self) -> Union[None, int, float]:
        """float: width used for all point markers."""
        return self._edge_width

    @edge_width.setter
    def edge_width(self, edge_width: Union[None, float]) -> None:
        self._edge_width = edge_width
        self.status = format_float(self.edge_width)
        self.events.edge_width()

    @property
    def edge_color(self):
        """(N x 4) np.ndarray: Array of RGBA edge colors for each point"""
        return self._edge_color

    @edge_color.setter
    def edge_color(self, edge_color):
        # if the provided face color is a string, first check if it is a key in the properties.
        # otherwise, assume it is the name of a color
        if self._is_color_mapped(edge_color):
            if guess_continuous(self.properties[edge_color]):
                self._edge_color_mode = ColorMode.COLORMAP
            else:
                self._edge_color_mode = ColorMode.CYCLE
            self._edge_color_property = edge_color
            self.refresh_colors()

        else:
            transformed_color = transform_color_with_defaults(
                num_entries=len(self.data),
                colors=edge_color,
                elem_name="edge_color",
                default="white",
            )
            self._edge_color = normalize_and_broadcast_colors(
                len(self.data), transformed_color
            )
            self.edge_color_mode = ColorMode.DIRECT
            self._edge_color_property = ''

            self.events.edge_color()

    @property
    def edge_color_cycle(self):
        """Union[list, np.ndarray, cycle] :  Color cycle for edge_color.
        Can be a list of colors or a cycle of colors

        """
        return self._edge_color_cycle

    @edge_color_cycle.setter
    def edge_color_cycle(
        self, edge_color_cycle: Union[list, np.ndarray, cycle]
    ):
        self._edge_color_cycle = transform_color_cycle(
            color_cycle=edge_color_cycle,
            elem_name="edge_color_cycle",
            default="white",
        )
        if self._edge_color_mode == ColorMode.CYCLE:
            self.refresh_colors(update_color_mapping=True)

    @property
    def edge_colormap(self):
        """Return the colormap to be applied to a property to get the edge color.

        Returns
        -------
        colormap_name : str
            The name of the current colormap.
        colormap : vispy.color.Colormap
            The vispy colormap object.
        """
        return self._edge_colormap_name, self._edge_colormap

    @edge_colormap.setter
    def edge_colormap(self, colormap: Union[str, Colormap]):
        self._edge_colormap = get_colormap(colormap)
        if isinstance(colormap, str):
            self._edge_colormap_name = colormap
        else:
            self._edge_colormap_name = 'unknown_colormap'

    @property
    def edge_contrast_limits(self):
        """ None, (float, float): contrast limits for mapping
        the edge_color colormap property to 0 and 1
        """
        return self._edge_contrast_limits

    @edge_contrast_limits.setter
    def edge_contrast_limits(
        self, contrast_limits: Union[None, Tuple[float, float]]
    ):
        self._edge_contrast_limits = contrast_limits

    @property
    def current_edge_color(self) -> str:
        """str: Edge color of marker for the next added point or the selected point(s)."""
        hex_ = rgb_to_hex(self._current_edge_color)[0]
        return hex_to_name.get(hex_, hex_)

    @current_edge_color.setter
    def current_edge_color(self, edge_color: ColorType) -> None:
        self._current_edge_color = transform_color(edge_color)
        if (
            self._update_properties
            and len(self.selected_data) > 0
            and self._mode != Mode.ADD
        ):
            cur_colors: np.ndarray = self.edge_color
            index = list(self.selected_data)
            cur_colors[index] = self._current_edge_color
            self.edge_color = cur_colors
        self.events.current_edge_color()

    @property
    def edge_color_mode(self):
        """str: Edge color setting mode

        DIRECT (default mode) allows each point to be set arbitrarily

        CYCLE allows the color to be set via a color cycle over an attribute

        COLORMAP allows color to be set via a color map over an attribute
        """
        return str(self._edge_color_mode)

    @edge_color_mode.setter
    def edge_color_mode(self, edge_color_mode: Union[str, ColorMode]):
        edge_color_mode = ColorMode(edge_color_mode)

        if edge_color_mode == ColorMode.DIRECT:
            self._edge_color_mode = edge_color_mode
        elif edge_color_mode in (ColorMode.CYCLE, ColorMode.COLORMAP):
            if self._edge_color_property == '':
                if self.properties:
                    self._edge_color_property = next(iter(self.properties))
                    warnings.warn(
                        'Edge color was not set, setting to: %s'
                        % self._face_color_property
                    )
                else:
                    raise ValueError(
                        'There must be a valid Points.properties to use ColorMode.Cycle'
                    )
            # ColorMode.COLORMAP can only be applied to numeric properties
            if (edge_color_mode == ColorMode.COLORMAP) and not issubclass(
                self.properties[self._edge_color_property].dtype.type,
                np.number,
            ):
                raise TypeError(
                    'selected property must be numeric to use ColorMode.COLORMAP'
                )

            self._edge_color_mode = edge_color_mode
            self.refresh_colors()

    @property
    def face_color(self):
        """(N x 4) np.ndarray: Array of RGBA face colors for each point"""
        return self._face_color

    @face_color.setter
    def face_color(self, face_color):
        # if the provided face color is a string, first check if it is a key in the properties.
        # otherwise, assume it is the name of a color
        if self._is_color_mapped(face_color):
            if guess_continuous(self.properties[face_color]):
                self._face_color_mode = ColorMode.COLORMAP
            else:
                self._face_color_mode = ColorMode.CYCLE
            self._face_color_property = face_color
            self.refresh_colors()

        else:
            transformed_color = transform_color_with_defaults(
                num_entries=len(self.data),
                colors=face_color,
                elem_name="face_color",
                default="white",
            )
            self._face_color = normalize_and_broadcast_colors(
                len(self.data), transformed_color
            )
            self.face_color_mode = ColorMode.DIRECT

            self.events.face_color()

    @property
    def face_color_cycle(self):
        """Union[np.ndarray, cycle]:  Color cycle for face_color"""
        return self._face_color_cycle

    @face_color_cycle.setter
    def face_color_cycle(self, face_color_cycle: Union[np.ndarray, cycle]):
        self._face_color_cycle = transform_color_cycle(
            color_cycle=face_color_cycle,
            elem_name="face_color_cycle",
            default="white",
        )
        if self._face_color_mode == ColorMode.CYCLE:
            self.refresh_colors(update_color_mapping=True)

    @property
    def face_colormap(self):
        """Return the colormap to be applied to a property to get the edge color.

        Returns
        -------
        colormap_name : str
            The name of the current colormap.
        colormap : vispy.color.Colormap
            The vispy colormap object.
        """
        return self._face_colormap_name, self._face_colormap

    @face_colormap.setter
    def face_colormap(self, colormap: Union[str, Colormap]):
        self._face_colormap = get_colormap(colormap)
        if isinstance(colormap, str):
            self._face_colormap_name = colormap
        else:
            self._face_colormap_name = 'unknown_colormap'

    @property
    def face_contrast_limits(self):
        """None, (float, float) : clims for mapping the face_color
        colormap property to 0 and 1
        """
        return self._face_contrast_limits

    @face_contrast_limits.setter
    def face_contrast_limits(
        self, contrast_limits: Union[None, Tuple[float, float]]
    ):
        self._face_contrast_limits = contrast_limits

    @property
    def current_face_color(self) -> str:
        """Face color of marker for the next added point or the selected point(s)."""
        hex_ = rgb_to_hex(self._current_face_color)[0]
        return hex_to_name.get(hex_, hex_)

    @current_face_color.setter
    def current_face_color(self, face_color: ColorType) -> None:
        self._current_face_color = transform_color(face_color)
        if (
            self._update_properties
            and len(self.selected_data) > 0
            and self._mode != Mode.ADD
        ):
            cur_colors: np.ndarray = self.face_color
            index = list(self.selected_data)
            cur_colors[index] = self._current_face_color
            self.face_color = cur_colors

        self.events.current_face_color()

    @property
    def face_color_mode(self):
        """str: Face color setting mode

        DIRECT (default mode) allows each point to be set arbitrarily

        CYCLE allows the color to be set via a color cycle over an attribute

        COLORMAP allows color to be set via a color map over an attribute
        """
        return str(self._face_color_mode)

    @face_color_mode.setter
    def face_color_mode(self, face_color_mode):
        face_color_mode = ColorMode(face_color_mode)

        if face_color_mode == ColorMode.DIRECT:
            self._face_color_mode = face_color_mode
        elif face_color_mode in (ColorMode.CYCLE, ColorMode.COLORMAP):
            if self._face_color_property == '':
                if self.properties:
                    self._face_color_property = next(iter(self.properties))
                    warnings.warn(
                        'Face color was not set, setting to: %s'
                        % self._face_color_property
                    )
                else:
                    raise ValueError(
                        'There must be a valid Points.properties to use %s'
                        % face_color_mode
                    )

            # ColorMode.COLORMAP can only be applied to numeric properties
            if (face_color_mode == ColorMode.COLORMAP) and not issubclass(
                self.properties[self._face_color_property].dtype.type,
                np.number,
            ):
                raise TypeError(
                    'selected property must be numeric to use ColorMode.COLORMAP'
                )
            self._face_color_mode = face_color_mode
            self.refresh_colors()

    def refresh_colors(self, update_color_mapping: bool = False):
        """Calculate and update face and edge colors if using a cycle or color map

        Parameters
        ----------
        update_color_mapping : bool
            If set to True, the function will recalculate the color cycle map
            or colormap (whichever is being used). If set to False, the function
            will use the current color cycle map or color map. For example, if you
            are adding/modifying points and want them to be colored with the same
            mapping as the other points (i.e., the new points shouldn't affect
            the color cycle map or colormap), set update_color_mapping=False.
            Default value is False.
        """
        if self._update_properties:
            if self._face_color_mode == ColorMode.CYCLE:
                face_color_properties = self.properties[
                    self._face_color_property
                ]
                if update_color_mapping:
                    self.face_color_cycle_map = {
                        k: c
                        for k, c in zip(
                            np.unique(face_color_properties),
                            self.face_color_cycle,
                        )
                    }

                else:
                    # add properties if they are not in the colormap
                    # and update_color_mapping==False
                    face_color_cycle_keys = [*self.face_color_cycle_map]
                    props_in_map = np.in1d(
                        face_color_properties, face_color_cycle_keys
                    )
                    if not np.all(props_in_map):
                        props_to_add = np.unique(
                            face_color_properties[np.logical_not(props_in_map)]
                        )
                        for prop in props_to_add:
                            self.face_color_cycle_map[prop] = next(
                                self.face_color_cycle
                            )
                face_colors = np.array(
                    [
                        self.face_color_cycle_map[x]
                        for x in face_color_properties
                    ]
                )
                if len(face_colors) == 0:
                    face_colors = np.empty((0, 4))
                self._face_color = face_colors

                self.events.face_color()
            elif self._face_color_mode == ColorMode.COLORMAP:
                face_color_properties = self.properties[
                    self._face_color_property
                ]
                if update_color_mapping or self.face_contrast_limits is None:
                    face_colors, contrast_limits = map_property(
                        prop=face_color_properties,
                        colormap=self.face_colormap[1],
                    )
                    self.face_contrast_limits = contrast_limits
                else:
                    face_colors, _ = map_property(
                        prop=face_color_properties,
                        colormap=self.face_colormap[1],
                        contrast_limits=self.face_contrast_limits,
                    )
                if len(face_colors) == 0:
                    face_colors = np.empty((0, 4))
                self._face_color = face_colors

            if self._edge_color_mode == ColorMode.CYCLE:
                edge_color_properties = self.properties[
                    self._edge_color_property
                ]
                if update_color_mapping:
                    self.edge_color_cycle_map = {
                        k: c
                        for k, c in zip(
                            np.unique(edge_color_properties),
                            self.edge_color_cycle,
                        )
                    }
                else:
                    # add properties if they are not in the colormap
                    # and update_color_mapping==False
                    edge_color_cycle_keys = [*self.edge_color_cycle_map]
                    props_in_map = np.in1d(
                        edge_color_properties, edge_color_cycle_keys
                    )
                    if not np.all(props_in_map):
                        props_to_add = np.unique(
                            edge_color_properties[np.logical_not(props_in_map)]
                        )
                        for prop in props_to_add:
                            self.edge_color_cycle_map[prop] = next(
                                self.edge_color_cycle
                            )
                edge_colors = np.array(
                    [
                        self.edge_color_cycle_map[x]
                        for x in edge_color_properties
                    ]
                )
                if len(edge_colors) == 0:
                    edge_colors = np.empty((0, 4))
                self._edge_color = edge_colors
            elif self._edge_color_mode == ColorMode.COLORMAP:
                edge_color_properties = self.properties[
                    self._edge_color_property
                ]
                if update_color_mapping or self.edge_contrast_limits is None:
                    edge_colors, contrast_limits = map_property(
                        prop=edge_color_properties,
                        colormap=self.edge_colormap[1],
                    )
                    self.edge_contrast_limits = contrast_limits
                else:
                    edge_colors, _ = map_property(
                        prop=edge_color_properties,
                        colormap=self.edge_colormap[1],
                        contrast_limits=self.edge_contrast_limits,
                    )
                if len(edge_colors) == 0:
                    edge_colors = np.empty((0, 4))
                self._edge_color = edge_colors
            self.events.face_color()
            self.events.edge_color()

    def _is_color_mapped(self, color):
        """ determines if the new color argument is for directly setting or cycle/colormap"""
        if isinstance(color, str):
            if color in self.properties:
                return True
            else:
                return False
        elif isinstance(color, (list, np.ndarray)):
            return False
        else:
            raise ValueError(
                'face_color should be the name of a color, an array of colors, or the name of an property'
            )

    def _get_state(self):
        """Get dictionary of layer state.

        Returns
        -------
        state : dict
            Dictionary of layer state.
        """
        state = self._get_base_state()
        state.update(
            {
                'symbol': self.symbol,
                'edge_width': self.edge_width,
                'face_color': self.face_color,
                'face_color_cycle': self.face_color_cycle,
                'face_colormap': self.face_colormap[0],
                'face_contrast_limits': self.face_contrast_limits,
                'edge_color': self.edge_color,
                'edge_color_cycle': self.edge_color_cycle,
                'edge_colormap': self.edge_colormap[0],
                'edge_contrast_limits': self.edge_contrast_limits,
                'properties': self.properties,
                'n_dimensional': self.n_dimensional,
                'size': self.size,
                'data': self.data,
            }
        )
        return state

    @property
    def selected_data(self):
        """set: set of currently selected points."""
        return self._selected_data

    @selected_data.setter
    def selected_data(self, selected_data):
        self._selected_data = set(selected_data)
        selected = []
        for c in self._selected_data:
            if c in self._indices_view:
                ind = list(self._indices_view).index(c)
                selected.append(ind)
        self._selected_view = selected

        # Update properties based on selected points
        if len(self._selected_data) == 0:
            self._set_highlight()
            return
        index = list(self._selected_data)
        edge_colors = np.unique(self.edge_color[index], axis=0)
        if len(edge_colors) == 1:
            edge_color = edge_colors[0]
            with self.block_update_properties():
                self.current_edge_color = edge_color

        face_colors = np.unique(self.face_color[index], axis=0)
        if len(face_colors) == 1:
            face_color = face_colors[0]
            with self.block_update_properties():
                self.current_face_color = face_color

        size = list(
            set([self.size[i, self.dims.displayed].mean() for i in index])
        )
        if len(size) == 1:
            size = size[0]
            with self.block_update_properties():
                self.current_size = size

        properties = {
            k: np.unique(v[index], axis=0) for k, v in self.properties.items()
        }
        n_unique_properties = np.array([len(v) for v in properties.values()])
        if np.all(n_unique_properties == 1):
            with self.block_update_properties():
                self.current_properties = properties
        self._set_highlight()

    def interaction_box(self, index):
        """Create the interaction box around a list of points in view.

        Parameters
        ----------
        index : list
            List of points around which to construct the interaction box.

        Returns
        ----------
        box : np.ndarray
            4x2 array of corners of the interaction box in clockwise order
            starting in the upper-left corner.
        """
        if len(index) == 0:
            box = None
        else:
            data = self._view_data[index]
            size = self._view_size[index]
            if data.ndim == 1:
                data = np.expand_dims(data, axis=0)
            data = points_to_squares(data, size)
            box = create_box(data)

        return box

    @property
    def mode(self):
        """str: Interactive mode

        Interactive mode. The normal, default mode is PAN_ZOOM, which
        allows for normal interactivity with the canvas.

        In ADD mode clicks of the cursor add points at the clicked location.

        In SELECT mode the cursor can select points by clicking on them or
        by dragging a box around them. Once selected points can be moved,
        have their properties edited, or be deleted.
        """
        return str(self._mode)

    @mode.setter
    def mode(self, mode):
        mode = Mode(mode)

        if not self.editable:
            mode = Mode.PAN_ZOOM

        if mode == self._mode:
            return
        old_mode = self._mode

        if old_mode == Mode.ADD:
            self.mouse_drag_callbacks.remove(add)
        elif old_mode == Mode.SELECT:
            # add mouse drag and move callbacks
            self.mouse_drag_callbacks.remove(select)
            self.mouse_move_callbacks.remove(highlight)

        if mode == Mode.ADD:
            self.cursor = 'pointing'
            self.interactive = False
            self.help = 'hold <space> to pan/zoom'
            self.selected_data = set()
            self._set_highlight()
            self.mouse_drag_callbacks.append(add)
        elif mode == Mode.SELECT:
            self.cursor = 'standard'
            self.interactive = False
            self.help = 'hold <space> to pan/zoom'
            # add mouse drag and move callbacks
            self.mouse_drag_callbacks.append(select)
            self.mouse_move_callbacks.append(highlight)
        elif mode == Mode.PAN_ZOOM:
            self.cursor = 'standard'
            self.interactive = True
            self.help = ''
        else:
            raise ValueError("Mode not recognized")

        if not (mode == Mode.SELECT and old_mode == Mode.SELECT):
            self._selected_data_stored = []

        self.status = str(mode)
        self._mode = mode
        self._set_highlight()

        self.events.mode(mode=mode)

    @property
    def _view_data(self):
        """Get the coords of the points in view

        Returns
        -------
        view_data : (N x D) np.ndarray
            Array of coordinates for the N points in view
        """
        if len(self._indices_view) > 0:

            data = self.data[np.ix_(self._indices_view, self.dims.displayed)]

        else:
            # if no points in this slice send dummy data
            data = np.zeros((0, self.dims.ndisplay))

        return data

    @property
    def _view_size(self):
        """Get the sizes of the points in view

       Returns
       -------
       view_size : (N x D) np.ndarray
           Array of sizes for the N points in view
        """
        if len(self._indices_view) > 0:
            # Get the point sizes and scale for ndim display
            sizes = (
                self.size[
                    np.ix_(self._indices_view, self.dims.displayed)
                ].mean(axis=1)
                * self._view_size_scale
            )

        else:
            # if no points, return an empty list
            sizes = np.array([])
        return sizes

    @property
    def _view_face_color(self) -> np.ndarray:
        """Get the face colors of the points in view

        Returns
        -------
        view_face_color : (N x 4) np.ndarray
            RGBA color array for the face colors of the N points in view.
            If there are no points in view, returns array of length 0.
        """
        return self.face_color[self._indices_view]

    @property
    def _view_edge_color(self) -> np.ndarray:
        """Get the edge colors of the points in view

        Returns
        -------
        view_edge_color : (N x 4) np.ndarray
            RGBA color array for the edge colors of the N points in view.
            If there are no points in view, returns array of length 0.
        """
        return self.edge_color[self._indices_view]

    def _set_editable(self, editable=None):
        """Set editable mode based on layer properties."""
        if editable is None:
            if self.dims.ndisplay == 3:
                self.editable = False
            else:
                self.editable = True

        if not self.editable:
            self.mode = Mode.PAN_ZOOM

    def _slice_data(self, dims_indices):
        """Determines the slice of points given the indices.

        Parameters
        ----------
        dims_indices : sequence of int or slice
            Indices to slice with.

        Returns
        ----------
        slice_indices : list
            Indices of points in the currently viewed slice.
        scale : float, (N, ) array
            If in `n_dimensional` mode then the scale factor of points, where
            values of 1 corresponds to points located in the slice, and values
            less than 1 correspond to points located in neighboring slices.
        """
        # Get a list of the data for the points in this slice
        not_disp = list(self.dims.not_displayed)
        indices = np.array(dims_indices)
        if len(self.data) > 0:
            if self.n_dimensional is True and self.ndim > 2:
                distances = abs(self.data[:, not_disp] - indices[not_disp])
                sizes = self.size[:, not_disp] / 2
                matches = np.all(distances <= sizes, axis=1)
                size_match = sizes[matches]
                size_match[size_match == 0] = 1
                scale_per_dim = (size_match - distances[matches]) / size_match
                scale_per_dim[size_match == 0] = 1
                scale = np.prod(scale_per_dim, axis=1)
                slice_indices = np.where(matches)[0].astype(int)
                return slice_indices, scale
            else:
                data = self.data[:, not_disp].astype('int')
                matches = np.all(data == indices[not_disp], axis=1)
                slice_indices = np.where(matches)[0].astype(int)
                return slice_indices, 1
        else:
            return [], []

    def _get_value(self):
        """Determine if points at current coordinates.

        Returns
        ----------
        selection : int or None
            Index of point that is at the current coordinate if any.
        """
        # Display points if there are any in this slice
        if len(self._view_data) > 0:
            # Get the point sizes
            distances = abs(
                self._view_data
                - [self.coordinates[d] for d in self.dims.displayed]
            )
            in_slice_matches = np.all(
                distances <= np.expand_dims(self._view_size, axis=1) / 2,
                axis=1,
            )
            indices = np.where(in_slice_matches)[0]
            if len(indices) > 0:
                selection = self._indices_view[indices[-1]]
            else:
                selection = None
        else:
            selection = None

        return selection

    def _set_view_slice(self):
        """Sets the view given the indices to slice with."""
        # get the indices of points in view
        indices, scale = self._slice_data(self.dims.indices)
        self._view_size_scale = scale
        self._indices_view = indices
        # get the selected points that are in view
        selected = []
        for c in self.selected_data:
            if c in self._indices_view:
                ind = list(self._indices_view).index(c)
                selected.append(ind)
        self._selected_view = selected
        with self.events.highlight.blocker():
            self._set_highlight(force=True)

    def _set_highlight(self, force=False):
        """Render highlights of shapes including boundaries, vertices,
        interaction boxes, and the drag selection box when appropriate.
        Highlighting only occurs in Mode.SELECT.

        Parameters
        ----------
        force : bool
            Bool that forces a redraw to occur when `True`
        """
        # Check if any point ids have changed since last call
        if self.selected:
            if (
                self.selected_data == self._selected_data_stored
                and self._value == self._value_stored
                and np.all(self._drag_box == self._drag_box_stored)
            ) and not force:
                return
            self._selected_data_stored = copy(self.selected_data)
            self._value_stored = copy(self._value)
            self._drag_box_stored = copy(self._drag_box)

            if self._value is not None or len(self._selected_view) > 0:
                if len(self._selected_view) > 0:
                    index = copy(self._selected_view)
                    # highlight the hovered point if not in adding mode
                    if (
                        self._value in self._indices_view
                        and self._mode == Mode.SELECT
                        and not self._is_selecting
                    ):
                        hover_point = list(self._indices_view).index(
                            self._value
                        )
                        if hover_point in index:
                            pass
                        else:
                            index.append(hover_point)
                    index.sort()
                else:
                    # only highlight hovered points in select mode
                    if (
                        self._value in self._indices_view
                        and self._mode == Mode.SELECT
                        and not self._is_selecting
                    ):
                        hover_point = list(self._indices_view).index(
                            self._value
                        )
                        index = [hover_point]
                    else:
                        index = []

                self._highlight_index = index
            else:
                self._highlight_index = []

            # only display dragging selection box in 2D
            if self.dims.ndisplay == 2 and self._is_selecting:
                pos = create_box(self._drag_box)
                pos = pos[list(range(4)) + [0]]
            else:
                pos = None

            self._highlight_box = pos
            self.events.highlight()
        else:
            self._highlight_box = None
            self._highlight_index = []
            self.events.highlight()

    def _update_thumbnail(self):
        """Update thumbnail with current points and colors."""
        colormapped = np.zeros(self._thumbnail_shape)
        colormapped[..., 3] = 1
        if len(self._view_data) > 0:
            min_vals = [self.dims.range[i][0] for i in self.dims.displayed]
            shape = np.ceil(
                [
                    self.dims.range[i][1] - self.dims.range[i][0] + 1
                    for i in self.dims.displayed
                ]
            ).astype(int)
            zoom_factor = np.divide(
                self._thumbnail_shape[:2], shape[-2:]
            ).min()
            if len(self._view_data) > self._max_points_thumbnail:
                thumbnail_indices = np.random.randint(
                    0, len(self._view_data), self._max_points_thumbnail
                )
                points = self._view_data[thumbnail_indices]
            else:
                points = self._view_data
                thumbnail_indices = self._indices_view
            coords = np.floor(
                (points[:, -2:] - min_vals[-2:] + 0.5) * zoom_factor
            ).astype(int)
            coords = np.clip(
                coords, 0, np.subtract(self._thumbnail_shape[:2], 1)
            )
            colors = self.face_color[thumbnail_indices]
            colormapped[coords[:, 0], coords[:, 1]] = colors

        colormapped[..., 3] *= self.opacity
        self.thumbnail = colormapped

    def add(self, coord):
        """Adds point at coordinate.

        Parameters
        ----------
        coord : sequence of indices to add point at
        """
        self.data = np.append(self.data, np.atleast_2d(coord), axis=0)

    def remove_selected(self):
        """Removes selected points if any."""
        index = list(self.selected_data)
        index.sort()
        if len(index) > 0:
            self._size = np.delete(self._size, index, axis=0)
            self._edge_color = np.delete(self.edge_color, index, axis=0)
            self._face_color = np.delete(self.face_color, index, axis=0)
            for k in self.properties:
                self.properties[k] = np.delete(
                    self.properties[k], index, axis=0
                )
            if self._value in self.selected_data:
                self._value = None
            self.selected_data = set()
            self.data = np.delete(self.data, index, axis=0)

    def _move(self, index, coord):
        """Moves points relative drag start location.

        Parameters
        ----------
        index : list
            Integer indices of points to move
        coord : tuple
            Coordinates to move points to
        """
        if len(index) > 0:
            index = list(index)
            disp = list(self.dims.displayed)
            if self._drag_start is None:
                center = self.data[np.ix_(index, disp)].mean(axis=0)
                self._drag_start = np.array(coord)[disp] - center
            center = self.data[np.ix_(index, disp)].mean(axis=0)
            shift = np.array(coord)[disp] - center - self._drag_start
            self.data[np.ix_(index, disp)] = (
                self.data[np.ix_(index, disp)] + shift
            )
            self.refresh()

    def _paste_data(self):
        """Paste any point from clipboard and select them."""
        npoints = len(self._view_data)
        totpoints = len(self.data)

        if len(self._clipboard.keys()) > 0:
            not_disp = self.dims.not_displayed
            data = deepcopy(self._clipboard['data'])
            offset = [
                self.dims.indices[i] - self._clipboard['indices'][i]
                for i in not_disp
            ]
            data[:, not_disp] = data[:, not_disp] + np.array(offset)
            self._data = np.append(self.data, data, axis=0)
            self._size = np.append(
                self.size, deepcopy(self._clipboard['size']), axis=0
            )
            self._edge_color = np.vstack(
                (
                    self.edge_color,
                    transform_color(deepcopy(self._clipboard['edge_color'])),
                )
            )
            self._face_color = np.vstack(
                (
                    self.face_color,
                    transform_color(deepcopy(self._clipboard['face_color'])),
                )
            )
            for k in self.properties:
                self.properties[k] = np.concatenate(
                    (self.properties[k], self._clipboard['properties'][k]),
                    axis=0,
                )
            self._selected_view = list(
                range(npoints, npoints + len(self._clipboard['data']))
            )
            self._selected_data = list(
                range(totpoints, totpoints + len(self._clipboard['data']))
            )
            self.refresh()

    def _copy_data(self):
        """Copy selected points to clipboard."""
        if len(self.selected_data) > 0:
            index = list(self.selected_data)
            self._clipboard = {
                'data': deepcopy(self.data[index]),
                'edge_color': deepcopy(self.edge_color[index]),
                'face_color': deepcopy(self.face_color[index]),
                'size': deepcopy(self.size[index]),
                'properties': {
                    k: deepcopy(v[index]) for k, v in self.properties.items()
                },
                'indices': self.dims.indices,
            }
        else:
            self._clipboard = {}

    def to_xml_list(self):
        """Convert the points to a list of xml elements according to the svg
        specification. Z ordering of the points will be taken into account.
        Each point is represented by a circle. Support for other symbols is
        not yet implemented.

        Returns
        ----------
        xml : list
            List of xml elements defining each point according to the
            svg specification
        """
        xml_list = []
        width = str(self.edge_width)
        opacity = str(self.opacity)
        props = {'stroke-width': width, 'opacity': opacity}

        for i, d, s in zip(
            self._indices_view, self._view_data, self._view_size
        ):
            d = d[::-1]
            cx = str(d[0])
            cy = str(d[1])
            r = str(s / 2)
            face_color = (255 * self.face_color[i]).astype(np.int)
            fill = f'rgb{tuple(face_color[:3])}'
            edge_color = (255 * self.edge_color[i]).astype(np.int)
            stroke = f'rgb{tuple(edge_color[:3])}'

            element = Element(
                'circle', cx=cx, cy=cy, r=r, stroke=stroke, fill=fill, **props
            )
            xml_list.append(element)

        return xml_list<|MERGE_RESOLUTION|>--- conflicted
+++ resolved
@@ -185,13 +185,9 @@
 
     Extended Summary
     ----------
-<<<<<<< HEAD
     _property_choices : dict {str: array (N,)}
         Possible values for the properties in Points.properties
-    _data_view : array (M, 2)
-=======
     _view_data : array (M, 2)
->>>>>>> 871825e9
         2D coordinates of points in the currently viewed slice.
     _view_size : array (M, )
         Size of the point markers in the currently viewed slice.
