--- conflicted
+++ resolved
@@ -10,10 +10,8 @@
     Data viewer displaying the currently rendered scene and
     layer-related controls.
 """
+import warnings
 
-<<<<<<< HEAD
-from ._window import Window, QtApplication
-=======
 vispy_warning = "VisPy is not yet compatible with matplotlib 2.2+"
 
 with warnings.catch_warnings():
@@ -21,7 +19,6 @@
                             message=vispy_warning)
 
     from ._window import Window, QtApplication
->>>>>>> a709f36c
 from ._viewer import Viewer
 from ._layers_list import LayersList
 from ._dims import Dims