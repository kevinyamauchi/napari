--- conflicted
+++ resolved
@@ -36,8 +36,4 @@
     pos[:, 3] = 2*radius_space*np.sin(phi_space)
 
     # add the vectors
-<<<<<<< HEAD
-    viewer.add_vectors(pos)
-=======
-    layer = viewer.add_vectors(pos, width=0.4)
->>>>>>> 6175ac31
+    layer = viewer.add_vectors(pos, width=0.4)